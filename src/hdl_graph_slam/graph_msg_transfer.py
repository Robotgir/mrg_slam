--- conflicted
+++ resolved
@@ -15,10 +15,18 @@
         self.last_bag_received = None
         self.cur_bag_received = None
         self.bag_counter = 0
-        self.remote_name = rospy.get_param('remote_name')
+        self.own_name = rospy.get_param('~own_name')
+        if self.own_name == "atlas":
+            self.remote_name = "bestla"
+        else:
+            self.remote_name = "atlas"
+        print("Own name: %s, remote name: %s" % (self.own_name, self.remote_name))
         self.received_file_size = -1
 
-    def graph_ros_callback(self, graph_ros_msg: GraphRos):
+    def graph_ros_callback(self, graph_ros_msg):
+        if graph_ros_msg.robot_name != self.own_name:
+            return
+
         bag_name_record = '/tmp/graph_record_%05d.bag' % self.bag_counter
         bag_name_receive = '/tmp/graph_receive_%05d.bag' % self.bag_counter
         self.bag_counter += 1
@@ -28,12 +36,9 @@
             bag.write('/hdl_graph_slam/graph_broadcast', graph_ros_msg)
         finally:
             bag.close()
-<<<<<<< HEAD
-            os.system('rsync %s %s:%s' % (bag_name_record, self.robot_name, bag_name_receive))
-            print("Transfered graph bag file to other rover: %s -> " % (bag_name_record. bag_name_receive))
-=======
             os.system('rsync %s %s:%s' % (bag_name_record, self.remote_name, bag_name_receive))
->>>>>>> c3a6a1e1
+            print("Transfered graph bag file to other rover: %s -> %s" % (bag_name_record, bag_name_receive))
+        os.remove(bag_name_record)
 
     def graph_receive_timer(self, event):
         # Check received bag file size is not changing
@@ -63,9 +68,9 @@
 
 
 if __name__ == "__main__":
+    rospy.init_node("graph_msg_transfer")
     node = GraphMsgTransfer()
-
     rate = rospy.Rate(10.0)
     while not rospy.is_shutdown():
-        node.spin()
+        rospy.spin()
         rate.sleep()