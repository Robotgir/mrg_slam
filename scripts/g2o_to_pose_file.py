--- conflicted
+++ resolved
@@ -31,15 +31,9 @@
                 stamp_nanosecs = stamp_str.split(' ')[2]
                 stamp = float(stamp_secs + '.' + stamp_nanosecs)
 
-<<<<<<< HEAD
-                accum_dist_str = next((line for line in lines if line.startswith('accum_distance')), None)
-                accum_dist = float(accum_dist_str.split(' ')[1])
-                # We have to skip poses with negative accummulated distance indicating loop closure constraints
-=======
                 # Skip the vertices with negative accum_dist indicating loop closure vertices leading to jumps in the estimated trajectory file
                 accum_dist_str = next((line for line in lines if line.startswith('accum_dist')), None)
                 accum_dist = float(accum_dist_str.split(' ')[1])
->>>>>>> 7ee17d1c
                 if accum_dist < 0:
                     continue
 
